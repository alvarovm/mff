--- conflicted
+++ resolved
@@ -72,12 +72,9 @@
     "filename = directory / 'movie.xyz'       # name of the trajectory file\n",
     "cutoff = 6.4                              # Cutoff to be used to carve local atomic environemnts, in Angstrom\n",
     "\n",
-<<<<<<< HEAD
+    "# data = configurations.generate_and_save(filename, cutoff, forces_label='force', energy_label='energy')   # Generate and save the compressed \"data\" object that contains all the information\n",
     "\n",
     "data = configurations.generate_and_save(filename, cutoff, forces_label='forces', energy_label='energy')   # Generate and save the compressed \"data\" object that contains all the information\n",
-=======
-    "# data = configurations.generate_and_save(filename, cutoff, forces_label='force', energy_label='energy')   # Generate and save the compressed \"data\" object that contains all the information\n",
->>>>>>> 94c34a36
     "elements, confs, forces, energies, global_confs = configurations.load_and_unpack(directory, cutoff) # Extract the information from the zipped data object which is located in the directory"
    ]
   },
@@ -105,7 +102,7 @@
      "slide_type": "slide"
     }
    },
-<<<<<<< HEAD
+   "outputs": [],
    "outputs": [
     {
      "name": "stdout",
@@ -116,9 +113,6 @@
      ]
     }
    ],
-=======
-   "outputs": [],
->>>>>>> 94c34a36
    "source": [
     "# Number of training points to use. NB: if training on forces AND energies, this number will\n",
     "# be the number of force training points, the number of energy training points is determined byf_e_ratio \n",
@@ -316,7 +310,7 @@
    "cell_type": "code",
    "execution_count": null,
    "metadata": {},
-<<<<<<< HEAD
+   "outputs": [],
    "outputs": [
     {
      "name": "stdout",
@@ -341,9 +335,6 @@
      "output_type": "display_data"
     }
    ],
-=======
-   "outputs": [],
->>>>>>> 94c34a36
    "source": [
     "# Choose whether to test the GP predictions on forces only, energies only or forces and energies\n",
     "test_mode = \"force\"\n",
