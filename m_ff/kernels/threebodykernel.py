import logging
import numpy as np
from abc import ABCMeta, abstractmethod

from m_ff.kernels.base import Kernel

import theano.tensor as T
from theano import function, scan

logger = logging.getLogger(__name__)


class BaseThreeBody(Kernel, metaclass=ABCMeta):

    @abstractmethod
    def __init__(self, kernel_name, theta, bounds):
        super().__init__(kernel_name)
        self.theta = theta
        self.bounds = bounds

        self.k3_ee, self.k3_ef, self.k3_fe, self.k3_ff = self.compile_theano()

    def calc(self, X1, X2):

        K_trans = np.zeros((X1.shape[0] * 3, X2.shape[0] * 3))

        for i in np.arange(X1.shape[0]):
            for j in np.arange(X2.shape[0]):
                K_trans[3 * i:3 * i + 3, 3 * j:3 * j + 3] = \
                    self.k3_ff(X1[i], X2[j], self.theta[0], self.theta[1], self.theta[2])

        return K_trans

    def calc_ee(self, X1, X2):

        k = np.zeros((X1.shape[0], X2.shape[0]))

        for i in np.arange(X1.shape[0]):
            for j in np.arange(X2.shape[0]):
                k[i, j] = self.k3_ee(X1[i], X2[j], self.theta[0], self.theta[1], self.theta[2])

        return k

    def calc_ef(self, X1, X2):

        K_trans = np.zeros((X1.shape[0], X2.shape[0] * 3))

        for i in np.arange(X1.shape[0]):
            for j in np.arange(X2.shape[0]):
                K_trans[i, 3 * j:3 * j + 3] = self.k3_ef(X1[i], X2[j], self.theta[0], self.theta[1], self.theta[2])

        return K_trans

    def calc_fe(self, X1, X2):

        K_trans_fe = np.zeros((X1.shape[0] * 3, X2.shape[0]))

        for i in np.arange(X1.shape[0]):
            for j in np.arange(X2.shape[0]):
                K_trans_fe[3 * i:3 * i + 3, j] = self.k3_fe(X1[i], X2[j], self.theta[0], self.theta[1], self.theta[2])

        return K_trans_fe

    def calc_gram(self, X, eval_gradient=False):

        diag = np.zeros((X.shape[0] * 3, X.shape[0] * 3))
        off_diag = np.zeros((X.shape[0] * 3, X.shape[0] * 3))

        if eval_gradient:
            raise NotImplementedError('ERROR: GRADIENT NOT IMPLEMENTED YET')
        else:

            for i in np.arange(X.shape[0]):
                diag[3 * i:3 * i + 3, 3 * i:3 * i + 3] = \
                    self.k3_ff(X[i], X[i], self.theta[0], self.theta[1], self.theta[2])
                for j in np.arange(i):
                    off_diag[3 * i:3 * i + 3, 3 * j:3 * j + 3] = \
                        self.k3_ff(X[i], X[j], self.theta[0], self.theta[1], self.theta[2])

            gram = diag + off_diag + off_diag.T

            return gram
        
    def calc_gram_e(self, X, eval_gradient=False): # Untested

        diag = np.zeros((X.shape[0], X.shape[0]))
        off_diag = np.zeros((X.shape[0], X.shape[0]))

        if eval_gradient:
            raise NotImplementedError('ERROR: GRADIENT NOT IMPLEMENTED YET')
        else:
            for i in np.arange(X.shape[0]):
                diag[i,i] = \
                    self.k3_ee(X[i], X[i], self.theta[0], self.theta[1], self.theta[2])
                for j in np.arange(i):
                    off_diag[i,j] = \
                        self.k3_ee(X[i], X[j], self.theta[0], self.theta[1], self.theta[2])

            gram = diag + off_diag + off_diag.T
            return gram
        
    def calc_gram_ef(self, X, eval_gradient=False):

        diag = np.zeros((X.shape[0], X.shape[0] * 3))
        off_diag = np.zeros((X.shape[0], X.shape[0] * 3))

        if eval_gradient:
            raise NotImplementedError('ERROR: GRADIENT NOT IMPLEMENTED YET')
        else:
            for i in np.arange(X.shape[0]):
                diag[i, 3 * i:3 * i + 3] = \
                    self.k2_ef(X[i], X[i], self.theta[0], self.theta[1], self.theta[2])
                for j in np.arange(i):
                    off_diag[i, 3 * j:3 * j + 3] = \
                        self.k2_ef(X[i], X[j], self.theta[0], self.theta[1], self.theta[2])

            gram = diag + off_diag + off_diag.T
            return gram
        
    def calc_gram_fe(self, X, eval_gradient=False):

        diag = np.zeros((X.shape[0] * 3, X.shape[0]))
        off_diag = np.zeros((X.shape[0] * 3, X.shape[0]))

        if eval_gradient:
            raise NotImplementedError('ERROR: GRADIENT NOT IMPLEMENTED YET')
        else:
            for i in np.arange(X.shape[0]):
                diag[3 * i:3 * i + 3, i] = \
                    self.k2_fe(X[i], X[i], self.theta[0], self.theta[1], self.theta[2])
                for j in np.arange(i):
                    off_diag[3 * i:3 * i + 3, j] = \
                        self.k2_fe(X[i], X[j], self.theta[0], self.theta[1], self.theta[2])

            gram = diag + off_diag + off_diag.T
            return gram
        
    def calc_diag(self, X):

        diag = np.zeros((X.shape[0] * 3))

        for i in np.arange(X.shape[0]):
            diag[i * 3:(i + 1) * 3] = np.diag(self.k3_ff(X[i], X[i], self.theta[0], self.theta[1], self.theta[2]))

        return diag

    def calc_diag_e(self, X):

        diag = np.zeros((X.shape[0]))

        for i in np.arange(X.shape[0]):
            diag[i] = self.k3_ee(X[i], X[i], self.theta[0], self.theta[1], self.theta[2])

        return diag
<<<<<<< HEAD
=======

    def calc_gram_e(self, X, eval_gradient=False):

        diag = np.zeros((X.shape[0], X.shape[0]))
        off_diag = np.zeros((X.shape[0], X.shape[0]))

        if eval_gradient:
            raise NotImplementedError('ERROR: GRADIENT NOT IMPLEMENTED YET')
        else:
            for i in np.arange(X.shape[0]):
                diag[i,i] = \
                    self.k3_ee(X[i], X[i], self.theta[0], self.theta[1], self.theta[2])
                for j in np.arange(i):
                    off_diag[i,j] = \
                        self.k3_ee(X[i], X[j], self.theta[0], self.theta[1], self.theta[2])

            gram = diag + off_diag + off_diag.T
            return gram
>>>>>>> 2cf8b6c4
        
    @staticmethod
    @abstractmethod
    def compile_theano():
        return None, None, None, None


class ThreeBodyTwoSpeciesKernel(BaseThreeBody):
    """Three body kernel.

    Parameters
    ----------
    theta[0]: lengthscale
    theta[1]: hardness of cutoff function
    """

    def __init__(self, theta=(1., 1., 1.), bounds=((1e-2, 1e2), (1e-2, 1e2), (1e-2, 1e2))):
        super().__init__(kernel_name='ThreeBody', theta=theta, bounds=bounds)

    @staticmethod
    def compile_theano():
        """
        This function generates theano compiled kernels for energy and force learning
        ker_jkmn_withcutoff = ker_jkmn #* cutoff_ikmn

        The position of the atoms relative to the centrla one, and their chemical species
        are defined by a matrix of dimension Mx5

        Returns:
            k3_ee (func): energy-energy kernel
            k3_ef (func): energy-force kernel
            k3_ff (func): force-force kernel
        """

        logger.info("Started compilation of theano three body kernels")

        # --------------------------------------------------
        # INITIAL DEFINITIONS
        # --------------------------------------------------

        # positions of central atoms
        r1, r2 = T.dvectors('r1d', 'r2d')
        # positions of neighbours
        rho1, rho2 = T.dmatrices('rho1', 'rho2')
        # hyperparameter
        sig = T.dscalar('sig')
        # cutoff hyperparameters
        theta = T.dscalar('theta')
        rc = T.dscalar('rc')

        # positions of neighbours without chemical species

        rho1s = rho1[:, 0:3]
        rho2s = rho2[:, 0:3]

        alpha_1 = rho1[:, 3].flatten()
        alpha_2 = rho2[:, 3].flatten()

        alpha_j = rho1[:, 4].flatten()
        alpha_m = rho2[:, 4].flatten()

        alpha_k = rho1[:, 4].flatten()
        alpha_n = rho2[:, 4].flatten()

        # --------------------------------------------------
        # RELATIVE DISTANCES TO CENTRAL VECTOR AND BETWEEN NEIGHBOURS
        # --------------------------------------------------

        # first and second configuration
        r1j = T.sqrt(T.sum((rho1s[:, :] - r1[None, :]) ** 2, axis=1))
        r2m = T.sqrt(T.sum((rho2s[:, :] - r2[None, :]) ** 2, axis=1))
        rjk = T.sqrt(T.sum((rho1s[None, :, :] - rho1s[:, None, :]) ** 2, axis=2))
        rmn = T.sqrt(T.sum((rho2s[None, :, :] - rho2s[:, None, :]) ** 2, axis=2))

        # --------------------------------------------------
        # CHEMICAL SPECIES MASK
        # --------------------------------------------------

        # numerical kronecker
        def delta_alpha2(a1j, a2m):
            d = np.exp(-(a1j - a2m) ** 2 / (2 * 0.00001 ** 2))
            return d

        # permutation 1

        delta_alphas12 = delta_alpha2(alpha_1[0], alpha_2[0])
        delta_alphasjm = delta_alpha2(alpha_j[:, None], alpha_m[None, :])
        delta_alphaskn = delta_alpha2(alpha_k[:, None], alpha_n[None, :])
        delta_alphas_jmkn = delta_alphasjm[:, None, :, None] * delta_alphaskn[None, :, None, :]

        delta_perm1 = delta_alphas12 * delta_alphas_jmkn

        # permutation 2 - not used in the current state

        delta_alphas12 = delta_alpha2(alpha_1[0], alpha_2[0])
        delta_alphasjn = delta_alpha2(alpha_j[:, None], alpha_n[None, :])
        delta_alphaskm = delta_alpha2(alpha_k[:, None], alpha_m[None, :])

        delta_alphas_jnkm = delta_alphasjn[:, None, None, :] * delta_alphaskm[None, :, :, None]
        # delta_alphas_jnkm = delta_alphasjn[:, None, :, None] * delta_alphaskm[None, :, None, :]

        delta_perm2 = delta_alphas12 * delta_alphas_jnkm

        # permutation 3
        delta_alphas1m = delta_alpha2(alpha_1[0, None], alpha_m[None, :]).flatten()
        delta_alphasjn = delta_alpha2(alpha_j[:, None], alpha_n[None, :])
        delta_alphask2 = delta_alpha2(alpha_k[:, None], alpha_2[None, 0]).flatten()
        # delta_alphas_k21m = delta_alphask2[:, None] * delta_alphas1m[None, :]
        # delta_alphas_1mk2 = delta_alphas1m[None, :] * delta_alphask2[:, None]
        # delta_perm3 = delta_alphas_k21m[None, :, :, None] * delta_alphasjn[:, None, None, :]
        # delta_perm3 = delta_alphas_k21m[:, None, :, None] * delta_alphasjn[None, :, None, :]
        delta_perm3 = delta_alphas1m[None, None, :, None] * delta_alphasjn[:, None, None, :] * \
                      delta_alphask2[None, :, None, None]

        # permutation 4 - not used in the current state
        delta_alphas1m = delta_alpha2(alpha_1[0, None], alpha_m[None, :]).flatten()
        delta_alphasj2 = delta_alpha2(alpha_j[:, None], alpha_2[None, 0]).flatten()
        delta_alphaskn = delta_alpha2(alpha_k[:, None], alpha_n[None, :])
        # delta_alphas_j21m = delta_alphasj2[:, None] * delta_alphas1m[None, :]
        # delta_perm4 = delta_alphas_j21m[:, None, :, None] * delta_alphaskn[None, :, None, :]
        # delta_perm4 = delta_alphas_j21m[:, None, :, None] * delta_alphaskn[None, :, None, :]
        delta_perm4 = delta_alphas1m[None, None, :, None] * delta_alphaskn[None, :, None, :] * \
                      delta_alphasj2[:, None, None, None]

        # permutation 5
        delta_alphas1n = delta_alpha2(alpha_1[0, None], alpha_n[None, :]).flatten()
        delta_alphasj2 = delta_alpha2(alpha_j[:, None], alpha_2[None, 0]).flatten()
        delta_alphaskm = delta_alpha2(alpha_k[:, None], alpha_m[None, :])
        delta_alphas_j21n = delta_alphasj2[:, None] * delta_alphas1n[None, :]
        # delta_perm5 = delta_alphas_j21n[:, None, :, None] * delta_alphaskm[None, :, None, :]
        # delta_perm5 = delta_alphas_j21n[:, None, None, :] * delta_alphaskm[None, :, :, None]
        delta_perm5 = delta_alphas1n[None, None, None, :] * delta_alphaskm[None, :, :, None] * \
                      delta_alphasj2[:, None, None, None]

        # permutation 6 - not used in the current state
        delta_alphas1n = delta_alpha2(alpha_1[0, None], alpha_n[None, :]).flatten()
        delta_alphasjm = delta_alpha2(alpha_j[:, None], alpha_m[None, :])
        delta_alphask2 = delta_alpha2(alpha_k[:, None], alpha_2[None, 0]).flatten()
        # delta_alphas_k21n = delta_alphask2[:, None] * delta_alphas1n[None, :]
        # delta_perm6 = delta_alphas_k21n[:, None, :, None] * delta_alphasjm[None, :, None, :]
        # delta_perm6 = delta_alphas_k21n[None, :, None, :] * delta_alphasjm[:, None, :, None]
        delta_perm6 = delta_alphas1n[None, None, None, :] * delta_alphasjm[:, None, :, None] * \
                      delta_alphask2[None, :, None, None]

        # --------------------------------------------------
        # BUILD THE KERNEL
        # --------------------------------------------------

        # Squared exp of differences
        se_1j2m = T.exp(-(r1j[:, None] - r2m[None, :]) ** 2 / (2 * sig ** 2))
        se_jkmn = T.exp(-(rjk[:, :, None, None] - rmn[None, None, :, :]) ** 2 / (2 * sig ** 2))
        se_jk2m = T.exp(-(rjk[:, :, None] - r2m[None, None, :]) ** 2 / (2 * sig ** 2))
        se_1jmn = T.exp(-(r1j[:, None, None] - rmn[None, :, :]) ** 2 / (2 * sig ** 2))

        # Kernel not summed (cyclic permutations)
        k1n = (se_1j2m[:, None, :, None] * se_1j2m[None, :, None, :] * se_jkmn)
        k2n = (se_1jmn[:, None, :, :] * se_jk2m[:, :, None, :] * se_1j2m[None, :, :, None])
        k3n = (se_1j2m[:, None, None, :] * se_jk2m[:, :, :, None] * se_1jmn[None, :, :, :])

        # final shape is M1 M1 M2 M2

        # ker_jkmn = (k1n + k2n + k3n) * (delta_perm1 + delta_perm2 + delta_perm3 + delta_perm4 + delta_perm5 + delta_perm6)
        # Claudio Edit
        ker_jkmn = k1n * delta_perm1 + k2n * delta_perm3 + k3n * delta_perm5

        cut_ik = (T.exp(-theta / T.abs_(rc - r1j[:, None])) *
                  T.exp(-theta / T.abs_(rc - r1j[None, :])) *
                  T.exp(-theta / T.abs_(rc - rjk[:, :])) *
                  (0.5 * (T.sgn(rc - r1j) + 1))[None, :] *
                  (0.5 * (T.sgn(rc - r1j) + 1))[:, None] *
                  (0.5 * (T.sgn(rc - rjk) + 1))[:, :])

        cut_mn = (T.exp(-theta / T.abs_(rc - r2m[:, None])) *
                  T.exp(-theta / T.abs_(rc - r2m[None, :])) *
                  T.exp(-theta / T.abs_(rc - rmn[:, :])) *
                  (0.5 * (T.sgn(rc - r2m) + 1))[None, :] *
                  (0.5 * (T.sgn(rc - r2m) + 1))[:, None] *
                  (0.5 * (T.sgn(rc - rmn) + 1))[:, :])

        curoff_ikmn_cos = (0.5 * (T.cos(np.pi * r1j[:, None, None, None] / rc) + 1.0) *
                           0.5 * (T.cos(np.pi * r1j[None, :, None, None] / rc) + 1.0) *
                           0.5 * (T.cos(np.pi * rjk[:, :, None, None] / rc) + 1.0) *
                           0.5 * (T.cos(np.pi * r2m[None, None, :, None] / rc) + 1.0) *
                           0.5 * (T.cos(np.pi * r2m[None, None, None, :] / rc) + 1.0) *
                           0.5 * (T.cos(np.pi * rmn[None, None, :, :] / rc) + 1.0) *
                           (0.5 * (T.sgn(rc - rjk[:, :, None, None]) + 1)) *
                           (0.5 * (T.sgn(rc - rmn[None, None, :, :]) + 1)))

        ker_jkmn_withcutoff = ker_jkmn * cut_ik[:, :, None, None] * cut_mn[None, None, :, :]

        # --------------------------------------------------
        # REMOVE DIAGONAL ELEMENTS
        # --------------------------------------------------

        # remove diagonal elements AND lower triangular ones from first configuration
        mask_jk = T.triu(T.ones_like(rjk)) - T.identity_like(rjk)

        # remove diagonal elements from second configuration
        mask_mn = T.ones_like(rmn) - T.identity_like(rmn)

        mask_jkmn = mask_jk[:, :, None, None] * mask_mn[None, None, :, :]

        k_cutoff = T.sum(ker_jkmn_withcutoff * mask_jkmn)

        # --------------------------------------------------
        # FINAL FUNCTIONS
        # --------------------------------------------------

        # energy energy kernel
        k_ee_fun = function([r1, r2, rho1, rho2, sig, theta, rc], k_cutoff, on_unused_input='ignore')

        # energy force kernel
        k_ef_cut = T.grad(k_cutoff, r2)
        k_ef_fun = function([r1, r2, rho1, rho2, sig, theta, rc], k_ef_cut, on_unused_input='ignore')
        
        # force energy kernel
        k_fe_cut = T.grad(k_cutoff, r1)
        k_fe_fun = function([r1, r2, rho1, rho2, sig, theta, rc], k_ef_cut, on_unused_input='ignore')

        # force force kernel
        k_ff_cut = T.grad(k_cutoff, r1)
        k_ff_cut_der, updates = scan(lambda j, k_ff_cut, r2: T.grad(k_ff_cut[j], r2),
                                     sequences=T.arange(k_ff_cut.shape[0]), non_sequences=[k_ff_cut, r2])
        k_ff_fun = function([r1, r2, rho1, rho2, sig, theta, rc], k_ff_cut_der, on_unused_input='ignore')

        # WRAPPERS (we don't want to plug the position of the central element every time)

        def k3_ee(conf1, conf2, sig, theta, rc):
            """
            Three body kernel for energy-energy correlation

            Args:
                conf1: first configuration.
                conf2: second configuration.
                sig: lengthscale hyperparameter.
                theta: cutoff smoothness hyperparameter.
                rc: cutoff distance hyperparameter.

            Returns:
                kernel (scalar):

            """
            return k_ee_fun(np.zeros(3), np.zeros(3), conf1, conf2, sig, theta, rc)

        def k3_ef(conf1, conf2, sig, theta, rc):
            """
            Three body kernel for energy-force correlation

            Args:
                conf1: first configuration.
                conf2: second configuration.
                sig: lengthscale hyperparameter.
                theta: cutoff smoothness hyperparameter.
                rc: cutoff distance hyperparameter.

            Returns:
                kernel (vector):
            """

            return k_ef_fun(np.zeros(3), np.zeros(3), conf1, conf2, sig, theta, rc)

        def k3_fe(conf1, conf2, sig, theta, rc):
            """
            Three body kernel for force-energy correlation

            Args:
                conf1: first configuration.
                conf2: second configuration.
                sig: lengthscale hyperparameter.
                theta: cutoff smoothness hyperparameter.
                rc: cutoff distance hyperparameter.

            Returns:
                kernel (vector):
            """

            return k_fe_fun(np.zeros(3), np.zeros(3), conf1, conf2, sig, theta, rc)
        
        def k3_ff(conf1, conf2, sig, theta, rc):
            """
            Three body kernel for force-force correlation

            Args:
                conf1: first configuration.
                conf2: second configuration.
                sig: lengthscale hyperparameter.
                theta: cutoff smoothness hyperparameter.
                rc: cutoff distance hyperparameter.

            Returns:
                kernel (matrix):
            """

            return k_ff_fun(np.zeros(3), np.zeros(3), conf1, conf2, sig, theta, rc)

        logger.info("Ended compilation of theano three body kernels")

        return k3_ee, k3_ef, k3_fe, k3_ff


class ThreeBodySingleSpeciesKernel(BaseThreeBody):
    """Three body kernel.

    Parameters
    ----------
    theta[0]: lengthscale
    theta[1]: hardness of cutoff function
    """

    def __init__(self, theta=(1., 1., 1.), bounds=((1e-2, 1e2), (1e-2, 1e2), (1e-2, 1e2))):
        super().__init__(kernel_name='ThreeBodySingleSpecies', theta=theta, bounds=bounds)

    @staticmethod
    def compile_theano():
        """
        This function generates theano compiled kernels for energy and force learning
        ker_jkmn_withcutoff = ker_jkmn #* cutoff_ikmn

        The position of the atoms relative to the centrla one, and their chemical species
        are defined by a matrix of dimension Mx5

        Returns:
            k3_ee (func): energy-energy kernel
            k3_ef (func): energy-force kernel
            k3_ff (func): force-force kernel
        """

        logger.info("Started compilation of theano three body kernels")

        # --------------------------------------------------
        # INITIAL DEFINITIONS
        # --------------------------------------------------

        # positions of central atoms
        r1, r2 = T.dvectors('r1d', 'r2d')
        # positions of neighbours
        rho1, rho2 = T.dmatrices('rho1', 'rho2')
        # hyperparameter
        sig = T.dscalar('sig')
        # cutoff hyperparameters
        theta = T.dscalar('theta')
        rc = T.dscalar('rc')

        # positions of neighbours without chemical species

        rho1s = rho1[:, 0:3]
        rho2s = rho2[:, 0:3]

        alpha_1 = rho1[:, 3].flatten()
        alpha_2 = rho2[:, 3].flatten()

        alpha_j = rho1[:, 4].flatten()
        alpha_m = rho2[:, 4].flatten()

        alpha_k = rho1[:, 4].flatten()
        alpha_n = rho2[:, 4].flatten()

        # --------------------------------------------------
        # RELATIVE DISTANCES TO CENTRAL VECTOR AND BETWEEN NEIGHBOURS
        # --------------------------------------------------

        # first and second configuration
        r1j = T.sqrt(T.sum((rho1s[:, :] - r1[None, :]) ** 2, axis=1))
        r2m = T.sqrt(T.sum((rho2s[:, :] - r2[None, :]) ** 2, axis=1))
        rjk = T.sqrt(T.sum((rho1s[None, :, :] - rho1s[:, None, :]) ** 2, axis=2))
        rmn = T.sqrt(T.sum((rho2s[None, :, :] - rho2s[:, None, :]) ** 2, axis=2))

        # --------------------------------------------------
        # CHEMICAL SPECIES MASK
        # --------------------------------------------------

        # numerical kronecker
        def delta_alpha2(a1j, a2m):
            d = np.exp(-(a1j - a2m) ** 2 / (2 * 0.00001 ** 2))
            return d

        # permutation 1

        delta_alphas12 = delta_alpha2(alpha_1[0], alpha_2[0])
        delta_alphasjm = delta_alpha2(alpha_j[:, None], alpha_m[None, :])
        delta_alphaskn = delta_alpha2(alpha_k[:, None], alpha_n[None, :])
        delta_alphas_jmkn = delta_alphasjm[:, None, :, None] * delta_alphaskn[None, :, None, :]

        delta_perm1 = delta_alphas12 * delta_alphas_jmkn

        # permutation 2 - not used in the current state

        delta_alphas12 = delta_alpha2(alpha_1[0], alpha_2[0])
        delta_alphasjn = delta_alpha2(alpha_j[:, None], alpha_n[None, :])
        delta_alphaskm = delta_alpha2(alpha_k[:, None], alpha_m[None, :])

        delta_alphas_jnkm = delta_alphasjn[:, None, None, :] * delta_alphaskm[None, :, :, None]
        # delta_alphas_jnkm = delta_alphasjn[:, None, :, None] * delta_alphaskm[None, :, None, :]

        delta_perm2 = delta_alphas12 * delta_alphas_jnkm

        # permutation 3
        delta_alphas1m = delta_alpha2(alpha_1[0, None], alpha_m[None, :]).flatten()
        delta_alphasjn = delta_alpha2(alpha_j[:, None], alpha_n[None, :])
        delta_alphask2 = delta_alpha2(alpha_k[:, None], alpha_2[None, 0]).flatten()
        # delta_alphas_k21m = delta_alphask2[:, None] * delta_alphas1m[None, :]
        # delta_alphas_1mk2 = delta_alphas1m[None, :] * delta_alphask2[:, None]
        # delta_perm3 = delta_alphas_k21m[None, :, :, None] * delta_alphasjn[:, None, None, :]
        # delta_perm3 = delta_alphas_k21m[:, None, :, None] * delta_alphasjn[None, :, None, :]
        delta_perm3 = delta_alphas1m[None, None, :, None] * delta_alphasjn[:, None, None, :] * \
                      delta_alphask2[None, :, None, None]

        # permutation 4 - not used in the current state
        delta_alphas1m = delta_alpha2(alpha_1[0, None], alpha_m[None, :]).flatten()
        delta_alphasj2 = delta_alpha2(alpha_j[:, None], alpha_2[None, 0]).flatten()
        delta_alphaskn = delta_alpha2(alpha_k[:, None], alpha_n[None, :])
        # delta_alphas_j21m = delta_alphasj2[:, None] * delta_alphas1m[None, :]
        # delta_perm4 = delta_alphas_j21m[:, None, :, None] * delta_alphaskn[None, :, None, :]
        # delta_perm4 = delta_alphas_j21m[:, None, :, None] * delta_alphaskn[None, :, None, :]
        delta_perm4 = delta_alphas1m[None, None, :, None] * delta_alphaskn[None, :, None, :] * \
                      delta_alphasj2[:, None, None, None]

        # permutation 5
        delta_alphas1n = delta_alpha2(alpha_1[0, None], alpha_n[None, :]).flatten()
        delta_alphasj2 = delta_alpha2(alpha_j[:, None], alpha_2[None, 0]).flatten()
        delta_alphaskm = delta_alpha2(alpha_k[:, None], alpha_m[None, :])
        delta_alphas_j21n = delta_alphasj2[:, None] * delta_alphas1n[None, :]
        # delta_perm5 = delta_alphas_j21n[:, None, :, None] * delta_alphaskm[None, :, None, :]
        # delta_perm5 = delta_alphas_j21n[:, None, None, :] * delta_alphaskm[None, :, :, None]
        delta_perm5 = delta_alphas1n[None, None, None, :] * delta_alphaskm[None, :, :, None] * \
                      delta_alphasj2[:, None, None, None]

        # permutation 6 - not used in the current state
        delta_alphas1n = delta_alpha2(alpha_1[0, None], alpha_n[None, :]).flatten()
        delta_alphasjm = delta_alpha2(alpha_j[:, None], alpha_m[None, :])
        delta_alphask2 = delta_alpha2(alpha_k[:, None], alpha_2[None, 0]).flatten()
        # delta_alphas_k21n = delta_alphask2[:, None] * delta_alphas1n[None, :]
        # delta_perm6 = delta_alphas_k21n[:, None, :, None] * delta_alphasjm[None, :, None, :]
        # delta_perm6 = delta_alphas_k21n[None, :, None, :] * delta_alphasjm[:, None, :, None]
        delta_perm6 = delta_alphas1n[None, None, None, :] * delta_alphasjm[:, None, :, None] * \
                      delta_alphask2[None, :, None, None]

        # --------------------------------------------------
        # BUILD THE KERNEL
        # --------------------------------------------------

        # Squared exp of differences
        se_1j2m = T.exp(-(r1j[:, None] - r2m[None, :]) ** 2 / (2 * sig ** 2))
        se_jkmn = T.exp(-(rjk[:, :, None, None] - rmn[None, None, :, :]) ** 2 / (2 * sig ** 2))
        se_jk2m = T.exp(-(rjk[:, :, None] - r2m[None, None, :]) ** 2 / (2 * sig ** 2))
        se_1jmn = T.exp(-(r1j[:, None, None] - rmn[None, :, :]) ** 2 / (2 * sig ** 2))

        # Kernel not summed (cyclic permutations)
        k1n = (se_1j2m[:, None, :, None] * se_1j2m[None, :, None, :] * se_jkmn)
        k2n = (se_1jmn[:, None, :, :] * se_jk2m[:, :, None, :] * se_1j2m[None, :, :, None])
        k3n = (se_1j2m[:, None, None, :] * se_jk2m[:, :, :, None] * se_1jmn[None, :, :, :])

        # final shape is M1 M1 M2 M2

        # ker_jkmn = (k1n + k2n + k3n) * (delta_perm1 + delta_perm2 + delta_perm3 + delta_perm4 + delta_perm5 + delta_perm6)
        # Claudio Edit
        ker_jkmn = k1n * delta_perm1 + k2n * delta_perm3 + k3n * delta_perm5

        cut_ik = (T.exp(-theta / T.abs_(rc - r1j[:, None])) *
                  T.exp(-theta / T.abs_(rc - r1j[None, :])) *
                  T.exp(-theta / T.abs_(rc - rjk[:, :])) *
                  (0.5 * (T.sgn(rc - r1j) + 1))[None, :] *
                  (0.5 * (T.sgn(rc - r1j) + 1))[:, None] *
                  (0.5 * (T.sgn(rc - rjk) + 1))[:, :])

        cut_mn = (T.exp(-theta / T.abs_(rc - r2m[:, None])) *
                  T.exp(-theta / T.abs_(rc - r2m[None, :])) *
                  T.exp(-theta / T.abs_(rc - rmn[:, :])) *
                  (0.5 * (T.sgn(rc - r2m) + 1))[None, :] *
                  (0.5 * (T.sgn(rc - r2m) + 1))[:, None] *
                  (0.5 * (T.sgn(rc - rmn) + 1))[:, :])

        curoff_ikmn_cos = (0.5 * (T.cos(np.pi * r1j[:, None, None, None] / rc) + 1.0) *
                           0.5 * (T.cos(np.pi * r1j[None, :, None, None] / rc) + 1.0) *
                           0.5 * (T.cos(np.pi * rjk[:, :, None, None] / rc) + 1.0) *
                           0.5 * (T.cos(np.pi * r2m[None, None, :, None] / rc) + 1.0) *
                           0.5 * (T.cos(np.pi * r2m[None, None, None, :] / rc) + 1.0) *
                           0.5 * (T.cos(np.pi * rmn[None, None, :, :] / rc) + 1.0) *
                           (0.5 * (T.sgn(rc - rjk[:, :, None, None]) + 1)) *
                           (0.5 * (T.sgn(rc - rmn[None, None, :, :]) + 1)))

        ker_jkmn_withcutoff = ker_jkmn * cut_ik[:, :, None, None] * cut_mn[None, None, :, :]

        # --------------------------------------------------
        # REMOVE DIAGONAL ELEMENTS
        # --------------------------------------------------

        # remove diagonal elements AND lower triangular ones from first configuration
        mask_jk = T.triu(T.ones_like(rjk)) - T.identity_like(rjk)

        # remove diagonal elements from second configuration
        mask_mn = T.ones_like(rmn) - T.identity_like(rmn)

        mask_jkmn = mask_jk[:, :, None, None] * mask_mn[None, None, :, :]

        k_cutoff = T.sum(ker_jkmn_withcutoff * mask_jkmn)

        # --------------------------------------------------
        # FINAL FUNCTIONS
        # --------------------------------------------------

        # energy energy kernel
        k_ee_fun = function([r1, r2, rho1, rho2, sig, theta, rc], k_cutoff, on_unused_input='ignore')

        # energy force kernel
        k_ef_cut = T.grad(k_cutoff, r2)
        k_ef_fun = function([r1, r2, rho1, rho2, sig, theta, rc], k_ef_cut, on_unused_input='ignore')

        # force energy kernel
        k_fe_cut = T.grad(k_cutoff, r1)
        k_fe_fun = function([r1, r2, rho1, rho2, sig, theta, rc], k_ef_cut, on_unused_input='ignore')

        # force force kernel
        k_ff_cut = T.grad(k_cutoff, r1)
        k_ff_cut_der, updates = scan(lambda j, k_ff_cut, r2: T.grad(k_ff_cut[j], r2),
                                     sequences=T.arange(k_ff_cut.shape[0]), non_sequences=[k_ff_cut, r2])
        k_ff_fun = function([r1, r2, rho1, rho2, sig, theta, rc], k_ff_cut_der, on_unused_input='ignore')

        # WRAPPERS (we don't want to plug the position of the central element every time)

        def k3_ee(conf1, conf2, sig, theta, rc):
            """
            Three body kernel for energy-energy correlation

            Args:
                conf1: first configuration.
                conf2: second configuration.
                sig: lengthscale hyperparameter.
                theta: cutoff smoothness hyperparameter.
                rc: cutoff distance hyperparameter.

            Returns:
                kernel (scalar):

            """
            return k_ee_fun(np.zeros(3), np.zeros(3), conf1, conf2, sig, theta, rc)

        def k3_ef(conf1, conf2, sig, theta, rc):
            """
            Three body kernel for energy-force correlation

            Args:
                conf1: first configuration.
                conf2: second configuration.
                sig: lengthscale hyperparameter.
                theta: cutoff smoothness hyperparameter.
                rc: cutoff distance hyperparameter.

            Returns:
                kernel (vector):
            """

            return k_ef_fun(np.zeros(3), np.zeros(3), conf1, conf2, sig, theta, rc)
        
        def k3_fe(conf1, conf2, sig, theta, rc):
            """
            Three body kernel for force-energy correlation

            Args:
                conf1: first configuration.
                conf2: second configuration.
                sig: lengthscale hyperparameter.
                theta: cutoff smoothness hyperparameter.
                rc: cutoff distance hyperparameter.

            Returns:
                kernel (vector):
            """

            return k_fe_fun(np.zeros(3), np.zeros(3), conf1, conf2, sig, theta, rc)

        def k3_ff(conf1, conf2, sig, theta, rc):
            """
            Three body kernel for force-force correlation

            Args:
                conf1: first configuration.
                conf2: second configuration.
                sig: lengthscale hyperparameter.
                theta: cutoff smoothness hyperparameter.
                rc: cutoff distance hyperparameter.

            Returns:
                kernel (matrix):
            """

            return k_ff_fun(np.zeros(3), np.zeros(3), conf1, conf2, sig, theta, rc)

        logger.info("Ended compilation of theano three body kernels")

        return k3_ee, k3_ef, k3_fe, k3_ff<|MERGE_RESOLUTION|>--- conflicted
+++ resolved
@@ -152,8 +152,6 @@
             diag[i] = self.k3_ee(X[i], X[i], self.theta[0], self.theta[1], self.theta[2])
 
         return diag
-<<<<<<< HEAD
-=======
 
     def calc_gram_e(self, X, eval_gradient=False):
 
@@ -172,7 +170,6 @@
 
             gram = diag + off_diag + off_diag.T
             return gram
->>>>>>> 2cf8b6c4
         
     @staticmethod
     @abstractmethod
